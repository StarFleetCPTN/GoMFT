{
  "name": "gomft",
  "version": "1.0.0",
  "description": "GoMFT static assets bundling",
  "type": "module",
  "scripts": {
    "build": "node build.js",
    "watch": "node build.js --watch",
    "postinstall": "npm run build",
    "test": "playwright test",
    "test:ui": "playwright test --ui",
    "test:headed": "playwright test --headed",
    "test:debug": "playwright test --debug"
  },
  "dependencies": {
    "@fortawesome/fontawesome-free": "^6.4.0",
    "@fullcalendar/core": "^6.1.17",
    "@fullcalendar/daygrid": "^6.1.17",
    "@fullcalendar/interaction": "^6.1.17",
    "@fullcalendar/list": "^6.1.17",
    "@fullcalendar/timegrid": "^6.1.17",
    "@popperjs/core": "^2.11.8",
    "alpinejs": "^3.13.5",
    "esbuild": "^0.20.1",
    "flowbite": "^2.2.1",
    "fullcalendar": "^5.11.3",
    "htmx.org": "^1.9.10",
<<<<<<< HEAD
    "tailwindcss": "^3.4.1"
  },
  "devDependencies": {
    "@playwright/test": "^1.46.0",
    "dotenv": "^16.5.0",
    "expect-playwright": "^0.8.0"
=======
    "tailwindcss": "^3.4.1",
    "tippy.js": "^6.3.7"
>>>>>>> 37d507ad
  }
}<|MERGE_RESOLUTION|>--- conflicted
+++ resolved
@@ -25,16 +25,12 @@
     "flowbite": "^2.2.1",
     "fullcalendar": "^5.11.3",
     "htmx.org": "^1.9.10",
-<<<<<<< HEAD
+    "tippy.js": "^6.3.7",
     "tailwindcss": "^3.4.1"
   },
   "devDependencies": {
     "@playwright/test": "^1.46.0",
     "dotenv": "^16.5.0",
     "expect-playwright": "^0.8.0"
-=======
-    "tailwindcss": "^3.4.1",
-    "tippy.js": "^6.3.7"
->>>>>>> 37d507ad
   }
 }